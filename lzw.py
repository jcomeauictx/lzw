--- conflicted
+++ resolved
@@ -200,14 +200,8 @@
         nonlocal bitlength
         newkey = len(codedict)
         codedict[newkey] = bytestring
-<<<<<<< HEAD
-        doctest_debug('added 0x%x (%d): %d bytes ...%s to dict',
-                      newkey, newkey, len(codedict[newkey]),
-                      codedict[newkey][-16:])
-=======
         doctest_debug('added 0x%x (%d), key %d bytes ...%s to dict',
                       newkey, newkey, len(bytestring), bytestring[-16:])
->>>>>>> cee3ad13
         if (newkey + 2).bit_length() == (newkey + 1).bit_length() + 1:
             if bitlength < maxbits:
                 doctest_debug(
@@ -359,12 +353,6 @@
             set filemode=False if calling right after EndOfInfoCode
             '''
             nonlocal bitlength
-<<<<<<< HEAD
-            code_from_string.clear()
-            code_from_string.update(initialize_string_table())
-            bitlength = minbits
-            write_code(CLEAR_CODE)
-=======
             if filemode:  # send CLEAR_CODE at current bitlength
                 write_code(CLEAR_CODE)
             code_from_string.clear()
@@ -372,7 +360,6 @@
             bitlength = minbits
             if not filemode:  # send CLEAR_CODE as 9-bit code
                 write_code(CLEAR_CODE)
->>>>>>> cee3ad13
 
         def write_code(number):
             '''
@@ -478,11 +465,7 @@
                 write_code(END_OF_INFO_CODE)
             doctest_debug('ending packstrip on empty strip')
             return
-<<<<<<< HEAD
-        if len(code_from_string) == 0 or not EOI_IS_EOD:
-=======
         if not code_from_string or not EOI_IS_EOD:
->>>>>>> cee3ad13
             # (TIFF6 spec says each strip should reinit table and
             # send ClearCode, but many PDF images don't show this
             # in use. So we only do it on first call, and after
